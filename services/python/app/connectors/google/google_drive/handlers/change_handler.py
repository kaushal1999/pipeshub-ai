--- conflicted
+++ resolved
@@ -5,10 +5,6 @@
 import traceback
 from app.config.arangodb_constants import CollectionNames, Connectors, RecordTypes, RecordRelations, OriginTypes
 from app.utils.time_conversion import get_epoch_timestamp_in_ms
-<<<<<<< HEAD
-
-=======
->>>>>>> 0a88bac6
 
 class DriveChangeHandler:
     def __init__(self, config_service, arango_service):
@@ -414,10 +410,6 @@
                     'extension': file_metadata.get('fileExtension', None),
                     'mimeType': file_metadata.get('mimeType', None),
                     'sizeInBytes': int(file_metadata.get('size', None)),
-<<<<<<< HEAD
-                    'sizeInBytes': int(file_metadata.get('size', None)),
-=======
->>>>>>> 0a88bac6
                     'isFile': file_metadata.get('mimeType', '') != 'application/vnd.google-apps.folder',
                     'webUrl': file_metadata.get('webViewLink', None),
                     'etag': file_metadata.get('etag', None),
@@ -445,11 +437,7 @@
                     "origin": OriginTypes.CONNECTOR.value,
                     'connectorName': Connectors.GOOGLE_DRIVE.value,
                     'isArchived': False,
-<<<<<<< HEAD
                     'lastSyncTimestamp': get_epoch_timestamp_in_ms(),
-=======
-                    'lastSyncTimestamp':  get_epoch_timestamp_in_ms(),
->>>>>>> 0a88bac6
                     'indexingStatus': 'NOT_STARTED',
                     'extractionStatus': 'NOT_STARTED',
                     'isLatestVersion': True,
@@ -527,10 +515,6 @@
                 'extension': updated_file.get('fileExtension', None),
                 'mimeType': updated_file.get('mimeType', None),
                 'sizeInBytes': int(updated_file.get('size', None)),
-<<<<<<< HEAD
-                'sizeInBytes': int(updated_file.get('size', None)),
-=======
->>>>>>> 0a88bac6
                 'webUrl': updated_file.get('webViewLink', None),
                 'etag': updated_file.get('etag', None),
                 'ctag': updated_file.get('ctag', None),
@@ -558,20 +542,12 @@
                 'connectorName': Connectors.GOOGLE_DRIVE.value,
                 'isArchived': False,
                 'lastSyncTimestamp':  get_epoch_timestamp_in_ms(),
-<<<<<<< HEAD
-
                 "isDeleted": False,
-                "isArchived": False,
-
                 'indexingStatus': 'NOT_STARTED',
                 'extractionStatus': 'NOT_STARTED',
 
                 'lastIndexTimestamp': None,
                 'lastExtractionTimestamp': None,
-=======
->>>>>>> 0a88bac6
-                'indexingStatus': 'NOT_STARTED',
-                'extractionStatus': 'NOT_STARTED',
                 'isLatestVersion': True,
                 'isDirty': False,
                 'reason': None,
