import asyncio
import json
import logging
import re
from typing import Any, AsyncGenerator, Dict, List, Optional, Tuple, Union

import aiohttp
from fastapi import HTTPException
from langchain.chat_models.base import BaseChatModel
from langchain_core.messages import AIMessage, BaseMessage, HumanMessage, ToolMessage

from app.config.constants.http_status_code import HttpStatusCode
from app.modules.qna.prompt_templates import AnswerWithMetadata
from app.modules.retrieval.retrieval_service import RetrievalService
from app.modules.transformers.blob_storage import BlobStorage
from app.utils.chat_helpers import (
    count_tokens,
    get_flattened_results,
    get_message_content_for_tool,
    record_to_message_content,
)
from app.utils.citations import (
    normalize_citations_and_chunks,
    normalize_citations_and_chunks_for_agent,
)
from app.utils.logger import create_logger

MAX_TOKENS_THRESHOLD = 80000
<<<<<<< HEAD
TOOL_EXECUTION_TOKEN_RATIO = 0.7
=======
RETRIEVAL_LIMIT_AFTER_TOOL_CALL = 400
>>>>>>> ac7ea5c7

# Create a logger for this module
logger = create_logger("streaming")



async def stream_content(signed_url: str) -> AsyncGenerator[bytes, None]:
    try:
        async with aiohttp.ClientSession() as session:
            async with session.get(signed_url) as response:
                if response.status != HttpStatusCode.SUCCESS.value:
                    raise HTTPException(
                        status_code=HttpStatusCode.INTERNAL_SERVER_ERROR.value,
                        detail=f"Failed to fetch file content: {response.status}"
                    )
                async for chunk in response.content.iter_chunked(8192):
                    yield chunk
    except aiohttp.ClientError as e:
        raise HTTPException(
            status_code=HttpStatusCode.INTERNAL_SERVER_ERROR.value,
            detail=f"Failed to fetch file content from signed URL {str(e)}"
        )

def find_unescaped_quote(text: str) -> int:
    """Return index of first un-escaped quote (") or -1 if none."""
    escaped = False
    for i, ch in enumerate(text):
        if escaped:
            escaped = False
        elif ch == '\\':
            escaped = True
        elif ch == '"':
            return i
    return -1


def escape_ctl(raw: str) -> str:
    """Replace literal \n, \r, \t that appear *inside* quoted strings with their escaped forms."""
    string_re = re.compile(r'"(?:[^"\\]|\\.)*"')   # match any JSON string literal

    def fix(match: re.Match) -> str:
        s = match.group(0)
        return (
            s.replace("\n", "\\n")
              .replace("\r", "\\r")
              .replace("\t", "\\t")
        )
    return string_re.sub(fix, raw)

def _stringify_content(content: Union[str, list, dict, None]) -> str:
        if content is None:
            return ""
        if isinstance(content, str):
            return content
        if isinstance(content, list):
            parts: List[str] = []
            for item in content:
                if isinstance(item, dict):
                    # Prefer explicit text field
                    if item.get("type") == "text":
                        text_val = item.get("text")
                        if isinstance(text_val, str):
                            parts.append(text_val)
                    # Some providers may return just {"text": "..."}
                    elif "text" in item and isinstance(item["text"], str):
                        parts.append(item["text"])
                    # Ignore non-text parts (e.g., images)
                elif isinstance(item, str):
                    parts.append(item)
                else:
                    # Fallback to stringification
                    parts.append(str(item))
            return "".join(parts)
        # Fallback to stringification for other types
        return str(content)

async def aiter_llm_stream(llm, messages,parts=None) -> AsyncGenerator[str, None]:
    """Async iterator for LLM streaming that normalizes content to text.

    The LLM provider may return content as a string or a list of content parts
    (e.g., [{"type": "text", "text": "..."}, {"type": "image_url", ...}]).
    We extract and concatenate only textual parts for streaming.
    """
    if parts is None:
        parts = []
    try:
        if hasattr(llm, "astream"):
            async for part in llm.astream(messages):
                if not part:
                    continue
                parts.append(part)
                content = getattr(part, "content", None)
                text = _stringify_content(content)
                if text:
                    yield text
        else:
            # Non-streaming – yield whole blob once
            response = await llm.ainvoke(messages)
            content = getattr(response, "content", response)
            if parts is not None:
                parts.append(content)
            yield _stringify_content(content)
    except Exception as e:
        logger.error(f"Error in aiter_llm_stream: {str(e)}", exc_info=True)
        raise

# Configuration for Qdrant limits based on context length.
VECTOR_DB_LIMIT_TIERS = [
    (17000, 187),  # For context lengths up to 17k
    (33000, 231),  # For context lengths up to 33k
    (65000, 320),  # For context lengths up to 65k
]
DEFAULT_VECTOR_DB_LIMIT = 400

def get_vectorDb_limit(context_length: int) -> int:
    """Determines the vector db search limit based on the LLM's context length."""
    for length_threshold, limit in VECTOR_DB_LIMIT_TIERS:
        if context_length <= length_threshold:
            return limit
    return DEFAULT_VECTOR_DB_LIMIT

async def execute_tool_calls(
    llm,
    messages: List[Dict],
    tools: List,
    tool_runtime_kwargs: Dict[str, Any],
    final_results: List[Dict[str, Any]],
    virtual_record_id_to_result: Dict[str, Dict[str, Any]],
    blob_store: BlobStorage,
    all_queries: List[str],
    retrieval_service: RetrievalService,
    user_id: str,
    org_id: str,
    context_length:int|None,
    target_words_per_chunk: int = 1,
    is_multimodal_llm: Optional[bool] = False,
    max_hops: int = 1,
) -> AsyncGenerator[Dict[str, Any], tuple[List[Dict], bool]]:
    """
    Execute tool calls if present in the LLM response.
    Yields tool events and returns updated messages and whether tools were executed.
    """

    if not tools:
        raise ValueError("Tools are required")

    llm_with_tools = llm.bind_tools(tools)

    hops = 0
    tools_executed = False
    tool_args = []
    tool_results = []
    while hops < max_hops:
        # with error handling for provider-level tool failures
        try:
            # Measure LLM invocation latency

            parts = []
            async for event in call_aiter_llm_stream(llm_with_tools, messages, final_results, records=[], target_words_per_chunk=target_words_per_chunk, parts=parts):
                if event.get("event") == "complete":
                    yield event
                    return
                yield event

            ai = None
            for part in parts:
                if ai is None:
                    ai = part
                else:
                    ai += part

            ai = AIMessage(
            content=ai.content,
            tool_calls=getattr(ai, 'tool_calls', []),
            )
        except Exception as e:
            logger.debug("Error in llm call with tools: %s", str(e))
            break


        # Check if there are tool calls
        if not (isinstance(ai, AIMessage) and getattr(ai, "tool_calls", None)):
            logger.debug("execute_tool_calls: no tool_calls returned; exiting tool loop")
            messages.append(ai)
            break

        # Check if LLM incorrectly made a tool call for unknown tools (e.g., tool name "json")
        # This happens when the model wraps the final answer in a tool call instead of returning it directly
        valid_tool_names = [t.name for t in tools]

        # If there are any invalid tool calls, use reflection to guide the LLM
        invalid_tool_calls = [call for call in ai.tool_calls if call.get("name") not in valid_tool_names]

        if invalid_tool_calls:
            logger.warning(
                "execute_tool_calls: detected invalid tool calls: %s. Using reflection to guide LLM.",
                [call.get("name") for call in invalid_tool_calls]
            )

            # Add the AI message with invalid tool calls
            messages.append(ai)

            # Create reflection messages for each invalid tool call
            for call in invalid_tool_calls:
                call_id = call.get("id")
                tool_name = call.get("name")

                reflection_message = (
                    f"Error: Tool '{tool_name}' is not a valid tool. "
                    f"Available tools are: {', '.join(valid_tool_names)}. "
                    "Please provide your final answer directly as a JSON object with the following structure: "
                    '{"answer": "your answer here", "reason": "reasoning", "confidence": "High/Medium/Low", '
                    '"answerMatchType": "Derived From Blocks/Exact Match/etc", "blockNumbers": [list of block numbers]}. '
                    "Do NOT wrap your response in any tool call."
                )

                messages.append(
                    ToolMessage(
                        content=reflection_message,
                        tool_call_id=call_id
                    )
                )

                logger.info(
                    "execute_tool_calls: added reflection message for invalid tool '%s' with call_id=%s",
                    tool_name,
                    call_id
                )

            # Continue the loop to let the LLM try again with the reflection
            hops += 1
            continue

        tools_executed = True
        logger.debug(
            "execute_tool_calls: tool_calls_detected count=%d",
            len(getattr(ai, "tool_calls", []) or []),
        )

        # Yield tool call events
        for call in ai.tool_calls:
            logger.info(
                "execute_tool_calls: tool_call | name=%s call_id=%s args_keys=%s",
                call.get("name"),
                call.get("id"),
                list((call.get("args") or {}).keys()),
            )
            yield {
                "event": "tool_call",
                "data": {
                    "tool_name": call["name"],
                    "tool_args": call.get("args", {}),
                    "call_id": call.get("id")
                }
            }

        # Execute tools
        tool_args = []
        for call in ai.tool_calls:
            name = call["name"]
            args = call.get("args", {}) or {}
            call_id = call.get("id")
            tool = next((t for t in tools if t.name == name), None)
            tool_args.append((args,tool))

        tool_results_inner = []

        # Execute all tools in parallel using asyncio.gather
        async def execute_single_tool(args, tool, tool_name, call_id) -> Dict[str, Any]:
            """Execute a single tool and return result with metadata"""
            if tool is None:
                logger.warning("execute_tool_calls: unknown tool requested name=%s", tool_name)
                return {
                    "ok": False,
                    "error": f"Unknown tool: {tool_name}",
                    "tool_name": tool_name,
                    "call_id": call_id
                }

            try:
                logger.debug(
                    "execute_tool_calls: running tool name=%s call_id=%s args_keys=%s",
                    tool.name,
                    call_id,
                    list(args.keys()),
                )
                tool_result = await tool.arun(args, **tool_runtime_kwargs)
                tool_result["tool_name"] = tool_name
                tool_result["call_id"] = call_id
                return tool_result
            except Exception as e:
                logger.exception(
                    "execute_tool_calls: exception while running tool name=%s call_id=%s",
                    tool_name,
                    call_id,
                )
                return {
                    "ok": False,
                    "error": str(e),
                    "tool_name": tool_name,
                    "call_id": call_id
                }

        # Create parallel tasks for all tools
        tool_tasks = []
        tool_names = []
        for (args, tool), call in zip(tool_args, ai.tool_calls):
            tool_name = call["name"]
            call_id = call.get("id")
            tool_names.append(tool_name)
            tool_tasks.append(execute_single_tool(args, tool, tool_name, call_id))

        # Execute all tools in parallel
        tool_results_inner = await asyncio.gather(*tool_tasks, return_exceptions=False)

        # Process results and yield events
        for tool_result in tool_results_inner:
            tool_name = tool_result.get("tool_name", "unknown")
            call_id = tool_result.get("call_id")

            if tool_result.get("ok", False):
                tool_results.append(tool_result)
                logger.debug(
                    "execute_tool_calls: tool success name=%s call_id=%s has_record=%s",
                    tool_name,
                    call_id,
                    "record" in tool_result,
                )
                yield {
                    "event": "tool_success",
                    "data": {
                        "tool_name": tool_name,
                        "summary": f"Successfully executed {tool_name}",
                        "call_id": call_id,
                        "record_info": tool_result.get("record_info", {})
                    }
                }
            else:
                logger.warning(
                    "execute_tool_calls: tool error result name=%s call_id=%s error=%s",
                    tool_name,
                    call_id,
                    tool_result.get("error", "Unknown error"),
                )
                yield {
                    "event": "tool_error",
                    "data": {
                        "tool_name": tool_name,
                        "error": tool_result.get("error", "Unknown error"),
                        "call_id": call_id
                    }
                }

        # Handle both old single-record format and new multi-record format
        records = []
        for tool_result in tool_results_inner:
            if tool_result.get("ok"):
                # New format: multiple records
                if "records" in tool_result:
                    records.extend(tool_result.get("records", []))

        # First, add the AI message with tool calls to messages
        messages.append(ai)

        message_contents = []

        for record in records:
            message_content = record_to_message_content(record,final_results)
            message_contents.append(message_content)

        current_message_tokens, new_tokens = count_tokens(messages,message_contents)

        MAX_TOKENS_THRESHOLD = int(context_length * TOOL_EXECUTION_TOKEN_RATIO)

        logger.debug(
            "execute_tool_calls: token_count | current_messages=%d new_records=%d threshold=%d",
            current_message_tokens,
            new_tokens,
            MAX_TOKENS_THRESHOLD,
        )

        if new_tokens+current_message_tokens > MAX_TOKENS_THRESHOLD:

            message_contents = []
            logger.info(
                "execute_tool_calls: tokens exceed threshold; fetching reduced context via retrieval_service"
            )

            virtual_record_ids = [r.get("virtual_record_id") for r in records if r.get("virtual_record_id")]
            vector_db_limit =  get_vectorDb_limit(context_length)
            result = await retrieval_service.search_with_filters(
                queries=[all_queries[0]],
                org_id=org_id,
                user_id=user_id,
<<<<<<< HEAD
                limit=vector_db_limit,
=======
                limit=RETRIEVAL_LIMIT_AFTER_TOOL_CALL,
>>>>>>> ac7ea5c7
                filter_groups=None,
                virtual_record_ids_from_tool=virtual_record_ids,
            )

            search_results = result.get("searchResults", [])
            status_code = result.get("status_code", 500)
            logger.debug(
                "execute_tool_calls: retrieval_service response | status=%s results=%d",
                status_code,
                len(search_results) if isinstance(search_results, list) else 0,
            )

            if status_code in [202, 500, 503]:
                raise HTTPException(
                    status_code=status_code,
                    detail={
                        "status": result.get("status", "error"),
                        "message": result.get("message", "No results found"),
                    }
                )

            if search_results:
                flatten_search_results = await get_flattened_results(search_results, blob_store, org_id, is_multimodal_llm, virtual_record_id_to_result,from_tool=True)
                final_tool_results = sorted(flatten_search_results, key=lambda x: (x['virtual_record_id'], x['block_index']))

                message_contents = get_message_content_for_tool(final_tool_results, virtual_record_id_to_result,final_results)
                logger.debug(
                    "execute_tool_calls: prepared message_contents=%d",
                    len(message_contents)
                )

        # Build tool messages with actual content
        tool_msgs = []

        for tool_result in tool_results_inner:
            if tool_result.get("ok"):
                tool_msg = {
                    "ok": True,
                    "records": message_contents,
                    "record_count": tool_result.get("record_count", None),
                    "not_found": tool_result.get("not_found", None),
                }

                # tool_msgs.append(HumanMessage(content=f"Full record: {message_content}"))
                tool_msgs.append(ToolMessage(content=json.dumps(tool_msg), tool_call_id=tool_result["call_id"]))
            else:
                tool_msg = {
                    "ok": False,
                    "error": tool_result.get("error", "Unknown error"),
                }
                tool_msgs.append(ToolMessage(content=json.dumps(tool_msg), tool_call_id=tool_result["call_id"]))

        # Add messages for next iteration
        logger.debug(
            "execute_tool_calls: appending %d tool messages; next hop",
            len(tool_msgs),
        )
        messages.extend(tool_msgs)

        hops += 1

    if len(tool_results)>0:
        messages.append(HumanMessage(content="""Strictly follow the citation guidelines mentioned in the prompt above."""))

    yield {
        "event": "tool_execution_complete",
        "data": {
            "messages": messages,
            "tools_executed": tools_executed,
            "tool_args": tool_args,
            "tool_results": tool_results
        }
    }

async def stream_llm_response(
    llm,
    messages,
    final_results,
    logger,
    target_words_per_chunk: int = 1,
    mode: Optional[str] = "json",
) -> AsyncGenerator[Dict[str, Any], None]:
    """
    Incrementally stream the answer portion of an LLM response.
    For each chunk we also emit the citations visible so far.
    Supports both JSON mode (with structured output) and simple mode (direct streaming).
    """

    if mode == "json":
        # Original streaming logic for the final answer
        full_json_buf: str = ""         # whole JSON as it trickles in
        answer_buf: str = ""            # the running "answer" value (no quotes)
        answer_done = False
        ANSWER_KEY_RE = re.compile(r'"answer"\s*:\s*"')
        # Match both regular and Chinese brackets for citations (with proper bracket pairing)
        CITE_BLOCK_RE = re.compile(r'(?:\s*(?:\[\d+\]|【\d+】))+')
        INCOMPLETE_CITE_RE = re.compile(r'(?:\[[^\]]*|【[^】]*)$')

        WORD_ITER = re.compile(r'\S+').finditer
        prev_norm_len = 0  # length of the previous normalised answer
        emit_upto = 0
        words_in_chunk = 0

        # Fast-path: if the last message is already an AI answer, stream that without invoking the LLM again
        try:
            last_msg = messages[-1] if messages else None
            existing_ai_content: Optional[str] = None
            if isinstance(last_msg, AIMessage):
                existing_ai_content = getattr(last_msg, "content", None)
            elif isinstance(last_msg, BaseMessage) and getattr(last_msg, "type", None) == "ai":
                existing_ai_content = getattr(last_msg, "content", None)
            elif isinstance(last_msg, dict) and last_msg.get("role") == "assistant":
                existing_ai_content = last_msg.get("content")

            if existing_ai_content:
                try:
                    parsed = json.loads(existing_ai_content)
                    final_answer = parsed.get("answer", existing_ai_content)
                    reason = parsed.get("reason")
                    confidence = parsed.get("confidence")
                except Exception:
                    final_answer = existing_ai_content
                    reason = None
                    confidence = None

                    normalized, cites = normalize_citations_and_chunks_for_agent(final_answer, final_results)

                words = re.findall(r'\S+', normalized)
                for i in range(0, len(words), target_words_per_chunk):
                    chunk_words = words[i:i + target_words_per_chunk]
                    chunk_text = ' '.join(chunk_words)
                    accumulated = ' '.join(words[:i + len(chunk_words)])
                    yield {
                        "event": "answer_chunk",
                        "data": {
                            "chunk": chunk_text,
                            "accumulated": accumulated,
                            "citations": cites,
                        },
                    }

                yield {
                    "event": "complete",
                    "data": {
                        "answer": normalized,
                        "citations": cites,
                        "reason": reason,
                        "confidence": confidence,
                    },
                }
                return
        except Exception:
            # If detection fails, fall back to normal path
            pass

        # Try to bind structured output
        try:
            llm.with_structured_output(AnswerWithMetadata)
            logger.info("LLM bound with structured output successfully")
        except Exception as e:
            print(f"LLM provider or api does not support structured output: {e}")

        try:
            async for token in aiter_llm_stream(llm, messages):
                full_json_buf += token

                # Look for the start of the "answer" field
                if not answer_buf:
                    match = ANSWER_KEY_RE.search(full_json_buf)
                    if match:
                        after_key = full_json_buf[match.end():]
                        answer_buf += after_key

                elif not answer_done:
                    answer_buf += token

                # Check if we've reached the end of the answer field
                if not answer_done:
                    end_idx = find_unescaped_quote(answer_buf)
                    if end_idx != -1:
                        answer_done = True
                        answer_buf = answer_buf[:end_idx]

                # Stream answer in word-based chunks
                if answer_buf:
                    for match in WORD_ITER(answer_buf[emit_upto:]):
                        words_in_chunk += 1
                        if words_in_chunk == target_words_per_chunk:
                            char_end = emit_upto + match.end()

                            # Include any citation blocks that immediately follow
                            if m := CITE_BLOCK_RE.match(answer_buf[char_end:]):
                                char_end += m.end()

                            emit_upto = char_end
                            words_in_chunk = 0

                            current_raw = answer_buf[:emit_upto]
                            # Skip if we have incomplete citations
                            if INCOMPLETE_CITE_RE.search(current_raw):
                                continue

                            normalized, cites = normalize_citations_and_chunks_for_agent(
                                current_raw, final_results
                            )

                            chunk_text = normalized[prev_norm_len:]
                            prev_norm_len = len(normalized)

                            yield {
                                "event": "answer_chunk",
                                "data": {
                                    "chunk": chunk_text,
                                    "accumulated": normalized,
                                    "citations": cites,
                                },
                            }

            # Final processing
            try:
                parsed = json.loads(escape_ctl(full_json_buf))
                final_answer = parsed.get("answer", answer_buf)

                normalized, c = normalize_citations_and_chunks_for_agent(final_answer, final_results)
                yield {
                    "event": "complete",
                    "data": {
                        "answer": normalized,
                        "citations": c,
                        "reason": parsed.get("reason"),
                        "confidence": parsed.get("confidence"),
                    },
                }
            except Exception:
                # Fallback if JSON parsing fails
                normalized, c = normalize_citations_and_chunks_for_agent(answer_buf, final_results)
                yield {
                    "event": "complete",
                    "data": {
                        "answer": normalized,
                        "citations": c,
                        "reason": None,
                        "confidence": None,
                    },
                }
        except Exception as exc:
            yield {
                "event": "error",
                "data": {"error": f"Error in LLM streaming: {exc}"},
            }
    else:
        # Simple mode: stream content directly without JSON parsing
        logger.debug("stream_llm_response: simple mode - streaming raw content")
        content_buf: str = ""
        WORD_ITER = re.compile(r'\S+').finditer
        prev_norm_len = 0
        emit_upto = 0
        words_in_chunk = 0
        # Match both regular and Chinese brackets for citations with R notation (e.g., [R1-2] or 【R1-2】)
        CITE_BLOCK_RE = re.compile(r'(?:\s*(?:\[R?\d+-?\d+\]|【R?\d+-?\d+】))+')
        INCOMPLETE_CITE_RE = re.compile(r'(?:\[R?\d*-?\d*|【R?\d*-?\d*)$')

        # Fast-path: if the last message is already an AI answer
        try:
            last_msg = messages[-1] if messages else None
            existing_ai_content: Optional[str] = None
            if isinstance(last_msg, AIMessage):
                existing_ai_content = getattr(last_msg, "content", None)
            elif isinstance(last_msg, BaseMessage) and getattr(last_msg, "type", None) == "ai":
                existing_ai_content = getattr(last_msg, "content", None)
            elif isinstance(last_msg, dict) and last_msg.get("role") == "assistant":
                existing_ai_content = last_msg.get("content")

            if existing_ai_content:
                logger.info("stream_llm_response: detected existing AI message (simple mode), streaming directly")
                normalized, cites = normalize_citations_and_chunks_for_agent(existing_ai_content, final_results)

                words = re.findall(r'\S+', normalized)
                for i in range(0, len(words), target_words_per_chunk):
                    chunk_words = words[i:i + target_words_per_chunk]
                    chunk_text = ' '.join(chunk_words)
                    accumulated = ' '.join(words[:i + len(chunk_words)])
                    yield {
                        "event": "answer_chunk",
                        "data": {
                            "chunk": chunk_text,
                            "accumulated": accumulated,
                            "citations": cites,
                        },
                    }

                yield {
                    "event": "complete",
                    "data": {
                        "answer": normalized,
                        "citations": cites,
                        "reason": None,
                        "confidence": None,
                    },
                }
                return
        except Exception as e:
            logger.debug("stream_llm_response: simple mode fast-path failed: %s", str(e))

        # Stream directly from LLM
        try:
            async for token in aiter_llm_stream(llm, messages):
                content_buf += token

                # Stream content in word-based chunks
                for match in WORD_ITER(content_buf[emit_upto:]):
                    words_in_chunk += 1
                    if words_in_chunk == target_words_per_chunk:
                        char_end = emit_upto + match.end()

                        # Include any citation blocks that immediately follow
                        if m := CITE_BLOCK_RE.match(content_buf[char_end:]):
                            char_end += m.end()

                        emit_upto = char_end
                        words_in_chunk = 0

                        current_raw = content_buf[:emit_upto]
                        # Skip if we have incomplete citations
                        if INCOMPLETE_CITE_RE.search(current_raw):
                            continue

                        normalized, cites = normalize_citations_and_chunks_for_agent(
                            current_raw, final_results
                        )

                        chunk_text = normalized[prev_norm_len:]
                        prev_norm_len = len(normalized)

                        yield {
                            "event": "answer_chunk",
                            "data": {
                                "chunk": chunk_text,
                                "accumulated": normalized,
                                "citations": cites,
                            },
                        }

            # Final normalization and emit complete
            normalized, cites = normalize_citations_and_chunks_for_agent(content_buf, final_results)
            yield {
                "event": "complete",
                "data": {
                    "answer": normalized,
                    "citations": cites,
                    "reason": None,
                    "confidence": None,
                },
            }
        except Exception as exc:
            logger.error("Error in simple mode LLM streaming", exc_info=True)
            yield {
                "event": "error",
                "data": {"error": f"Error in LLM streaming: {exc}"},
            }



def extract_json_from_string(input_string: str) -> "Dict[str, Any]":
    """
    Extracts a JSON object from a string that may contain markdown code blocks
    or other formatting, and returns it as a Python dictionary.

    Args:
        input_string (str): The input string containing JSON data

    Returns:
        Dict[str, Any]: The extracted JSON object.

    Raises:
        ValueError: If no valid JSON object is found in the input string.
    """
    # Remove markdown code block markers if present
    cleaned_string = input_string.strip()
    cleaned_string = re.sub(r"^```json\s*", "", cleaned_string)
    cleaned_string = re.sub(r"\s*```$", "", cleaned_string)
    cleaned_string = cleaned_string.strip()

    # Find the first '{' and the last '}'
    start_index = cleaned_string.find('{')
    end_index = cleaned_string.rfind('}')

    if start_index == -1 or end_index == -1 or end_index < start_index:
        raise ValueError("No JSON object found in input string")

    json_str = cleaned_string[start_index : end_index + 1]

    try:
        return json.loads(json_str)
    except json.JSONDecodeError as e:
        raise ValueError(f"Invalid JSON structure: {e}") from e


async def handle_json_mode(
    llm: BaseChatModel,
    messages: List[BaseMessage],
    final_results: List[Dict[str, Any]],
    records: List[Dict[str, Any]],
    logger: logging.Logger,
    target_words_per_chunk: int = 1,
) -> AsyncGenerator[Dict[str, Any], None]:
    """
    Handle JSON mode streaming.
    """


    # Fast-path: if the last message is already an AI answer (e.g., from invalid tool call conversion), stream it directly
    try:
        last_msg = messages[-1] if messages else None
        existing_ai_content: Optional[str] = None
        if isinstance(last_msg, AIMessage):
            existing_ai_content = getattr(last_msg, "content", None)
        elif isinstance(last_msg, BaseMessage) and getattr(last_msg, "type", None) == "ai":
            existing_ai_content = getattr(last_msg, "content", None)
        elif isinstance(last_msg, dict) and last_msg.get("role") == "assistant":
            existing_ai_content = last_msg.get("content")

        if existing_ai_content:
            logger.info("stream_llm_response_with_tools: detected existing AI message, streaming directly without LLM call")
            try:
                parsed = json.loads(existing_ai_content)
                final_answer = parsed.get("answer", existing_ai_content)
                reason = parsed.get("reason")
                confidence = parsed.get("confidence")
            except Exception:
                final_answer = existing_ai_content
                reason = None
                confidence = None

            normalized, cites = normalize_citations_and_chunks(final_answer, final_results, records)

            words = re.findall(r'\S+', normalized)
            for i in range(0, len(words), target_words_per_chunk):
                chunk_words = words[i:i + target_words_per_chunk]
                chunk_text = ' '.join(chunk_words)
                accumulated = ' '.join(words[:i + len(chunk_words)])
                yield {
                    "event": "answer_chunk",
                    "data": {
                        "chunk": chunk_text,
                        "accumulated": accumulated,
                        "citations": cites,
                    },
                }

            yield {
                "event": "complete",
                "data": {
                    "answer": normalized,
                    "citations": cites,
                    "reason": reason,
                    "confidence": confidence,
                },
            }
            return
    except Exception as e:
        # If fast-path detection fails, fall back to normal path
        logger.debug("stream_llm_response_with_tools: fast-path failed, falling back to LLM call: %s", str(e))

    # Try to bind structured output
    try:
        llm.with_structured_output(AnswerWithMetadata)
        logger.info("LLM bound with structured output successfully")
    except Exception as e:
        logger.warning(f"LLM provider or api does not support structured output: {e}")

    try:
        logger.debug("handle_json_mode: Starting LLM stream")
        async for token in call_aiter_llm_stream(llm, messages,final_results,records,target_words_per_chunk):
            yield token
    except Exception as exc:
        yield {
            "event": "error",
            "data": {"error": f"Error in LLM streaming: {exc}"},
        }

async def handle_simple_mode(
    llm: BaseChatModel,
    messages: List[BaseMessage],
    final_results: List[Dict[str, Any]],
    records: List[Dict[str, Any]],
    logger: logging.Logger,
    target_words_per_chunk: int = 1,
) -> AsyncGenerator[Dict[str, Any], None]:
    # Simple mode: stream content directly without JSON parsing
        logger.debug("stream_llm_response_with_tools: simple mode - streaming raw content")
        content_buf: str = ""
        WORD_ITER = re.compile(r'\S+').finditer
        prev_norm_len = 0
        emit_upto = 0
        words_in_chunk = 0
        # Match both regular and Chinese brackets for citations (with proper bracket pairing)
        CITE_BLOCK_RE = re.compile(r'(?:\s*(?:\[\d+\]|【\d+】))+')
        INCOMPLETE_CITE_RE = re.compile(r'(?:\[[^\]]*|【[^】]*)$')

        # Fast-path: if the last message is already an AI answer
        try:
            last_msg = messages[-1] if messages else None
            existing_ai_content: Optional[str] = None
            if isinstance(last_msg, AIMessage):
                existing_ai_content = getattr(last_msg, "content", None)
            elif isinstance(last_msg, BaseMessage) and getattr(last_msg, "type", None) == "ai":
                existing_ai_content = getattr(last_msg, "content", None)
            elif isinstance(last_msg, dict) and last_msg.get("role") == "assistant":
                existing_ai_content = last_msg.get("content")

            if existing_ai_content:
                logger.info("stream_llm_response_with_tools: detected existing AI message (simple mode), streaming directly")
                normalized, cites = normalize_citations_and_chunks(existing_ai_content, final_results, records)

                words = re.findall(r'\S+', normalized)
                for i in range(0, len(words), target_words_per_chunk):
                    chunk_words = words[i:i + target_words_per_chunk]
                    chunk_text = ' '.join(chunk_words)
                    accumulated = ' '.join(words[:i + len(chunk_words)])
                    yield {
                        "event": "answer_chunk",
                        "data": {
                            "chunk": chunk_text,
                            "accumulated": accumulated,
                            "citations": cites,
                        },
                    }

                yield {
                    "event": "complete",
                    "data": {
                        "answer": normalized,
                        "citations": cites,
                        "reason": None,
                        "confidence": None,
                    },
                }
                return
        except Exception as e:
            logger.debug("stream_llm_response_with_tools: simple mode fast-path failed: %s", str(e))

        # Stream directly from LLM
        try:
            logger.debug("handle_simple_mode: Starting LLM stream")
            async for token in aiter_llm_stream(llm, messages):
                content_buf += token

                # Stream content in word-based chunks
                for match in WORD_ITER(content_buf[emit_upto:]):
                    words_in_chunk += 1
                    if words_in_chunk == target_words_per_chunk:
                        char_end = emit_upto + match.end()

                        # Include any citation blocks that immediately follow
                        if m := CITE_BLOCK_RE.match(content_buf[char_end:]):
                            char_end += m.end()

                        emit_upto = char_end
                        words_in_chunk = 0

                        current_raw = content_buf[:emit_upto]
                        # Skip if we have incomplete citations
                        if INCOMPLETE_CITE_RE.search(current_raw):
                            continue

                        normalized, cites = normalize_citations_and_chunks_for_agent(
                            current_raw, final_results
                        )

                        chunk_text = normalized[prev_norm_len:]
                        prev_norm_len = len(normalized)

                        yield {
                            "event": "answer_chunk",
                            "data": {
                                "chunk": chunk_text,
                                "accumulated": normalized,
                                "citations": cites,
                            },
                        }

            # Final normalization and emit complete
            normalized, cites = normalize_citations_and_chunks_for_agent(content_buf, final_results)
            yield {
                "event": "complete",
                "data": {
                    "answer": normalized,
                    "citations": cites,
                    "reason": "Not provided",
                    "confidence": "Medium",
                },
            }
        except Exception as exc:
            logger.error("Error in simple mode LLM streaming", exc_info=True)
            yield {
                "event": "error",
                "data": {"error": f"Error in LLM streaming: {exc}"},
            }

async def stream_llm_response_with_tools(
    llm,
    messages,
    final_results,
    all_queries,
    retrieval_service,
    user_id,
    org_id,
    virtual_record_id_to_result,
    blob_store,
    is_multimodal_llm,
    context_length:int|None,
    tools: Optional[List] = None,
    tool_runtime_kwargs: Optional[Dict[str, Any]] = None,
    target_words_per_chunk: int = 1,
    mode: Optional[str] = "json",

) -> AsyncGenerator[Dict[str, Any], None]:
    """
    Enhanced streaming with tool support.
    Incrementally stream the answer portion of an LLM JSON response.
    For each chunk we also emit the citations visible so far.
    Now supports tool calls before generating the final answer.
    """
    logger.info(
        "stream_llm_response_with_tools: START | messages=%d tools=%s target_words_per_chunk=%d mode=%s user_id=%s org_id=%s",
        len(messages) if isinstance(messages, list) else -1,
        bool(tools),
        target_words_per_chunk,
        mode,
        user_id,
        org_id,
    )
    records = []

    # Force tools to None in simple mode to avoid any tool-related issues
    if mode != "json":
        tools = None
        tool_runtime_kwargs = None
        logger.debug("stream_llm_response_with_tools: simple mode detected, ignoring tools")

    # Handle tool calls first if tools are provided (only in JSON mode)
    if tools and tool_runtime_kwargs and mode == "json":
        # Execute tools and get updated messages
        final_messages = messages.copy()
        tools_were_called = False
        try:
            logger.info(f"executing tool calls with tools={tools}")

            async for tool_event in execute_tool_calls(
                llm=llm,
                messages=final_messages,
                tools=tools,
                tool_runtime_kwargs=tool_runtime_kwargs,
                final_results=final_results,
                virtual_record_id_to_result=virtual_record_id_to_result,
                blob_store=blob_store,
                all_queries=all_queries,
                retrieval_service=retrieval_service,
                user_id=user_id,
                org_id=org_id,
                context_length=context_length,
                is_multimodal_llm=is_multimodal_llm
            ):

                if tool_event.get("event") == "tool_execution_complete":
                    # Extract the final messages and tools_executed status
                    final_messages = tool_event["data"]["messages"]
                    tools_were_called = tool_event["data"]["tools_executed"]
                    tool_results = tool_event["data"]["tool_results"]
                    if tool_results:
                        # Handle both old and new format
                        records = []
                        for r in tool_results:
                            # New format with multiple records
                            if "records" in r:
                                records.extend(r.get("records", []))
                        logger.debug(
                            "stream_llm_response_with_tools: tool_execution_complete | tool_results=%d records=%d tools_were_called=%s",
                            len(tool_results),
                            len(records),
                            tools_were_called,
                        )
                elif tool_event.get("event") in ["tool_call", "tool_success", "tool_error"]:
                    # First time we see an actual tool event, show the status message
                    if not tools_were_called:
                        yield {
                            "event": "status",
                            "data": {"status": "checking_tools", "message": "Using tools to fetch additional information..."}
                        }
                        tools_were_called = True
                    logger.debug("stream_llm_response_with_tools: forwarding tool event type=%s", tool_event.get("event"))
                    yield tool_event
                elif tool_event.get("event") == "complete":
                    yield tool_event
                    return
                else:
                    yield tool_event

            messages = final_messages
        except Exception as e:
            logger.error("Error in execute_tool_calls", exc_info=True)
            # Yield error event instead of raising to allow graceful handling
            yield {
                "event": "error",
                "data": {"error": f"Error during tool execution: {str(e)}"}
            }
            # Return early to prevent further processing
            return

        yield {
            "event": "status",
            "data": {"status": "generating_answer", "message": "Generating final answer..."}
        }

    # Stream the final answer with comprehensive error handling
    try:
        if mode == "json":
            async for event in handle_json_mode(llm, messages, final_results, records, logger, target_words_per_chunk):
                yield event
        else:
            async for event in handle_simple_mode(llm, messages, final_results, records, logger, target_words_per_chunk):
                yield event

        logger.info("stream_llm_response_with_tools: COMPLETE | Successfully completed streaming")
    except Exception as e:
        logger.error("Error during final answer generation", exc_info=True)
        yield {
            "event": "error",
            "data": {"error": f"Error generating final answer: {str(e)}"}
        }

def create_sse_event(event_type: str, data: Union[str, dict, list]) -> str:
    """Create Server-Sent Event format"""
    return f"event: {event_type}\ndata: {json.dumps(data)}\n\n"


class AnswerParserState:
    """State container for answer parsing during streaming."""
    def __init__(self) -> None:
        self.full_json_buf: str = ""
        self.answer_buf: str = ""
        self.answer_done: bool = False
        self.prev_norm_len: int = 0
        self.emit_upto: int = 0
        self.words_in_chunk: int = 0


def _initialize_answer_parser_regex() -> Tuple[re.Pattern, re.Pattern, re.Pattern, Any]:
    """Initialize regex patterns for answer parsing."""
    answer_key_re = re.compile(r'"answer"\s*:\s*"')
    cite_block_re = re.compile(r'(?:\s*(?:\[\d+\]|【\d+】))+')
    incomplete_cite_re = re.compile(r'[\[【][^\]】]*$')
    word_iter = re.compile(r'\S+').finditer
    return answer_key_re, cite_block_re, incomplete_cite_re, word_iter


async def call_aiter_llm_stream(
    llm,
    messages,
    final_results,
    records=None,
    target_words_per_chunk=1,
    parts=None,
) -> AsyncGenerator[Dict[str, Any], None]:
    """Stream LLM response and parse answer field from JSON, emitting chunks and final event."""
    state = AnswerParserState()
    answer_key_re, cite_block_re, incomplete_cite_re, word_iter = _initialize_answer_parser_regex()

    async for token in aiter_llm_stream(llm, messages, parts):
        state.full_json_buf += token

        # Look for the start of the "answer" field
        if not state.answer_buf:
            match = answer_key_re.search(state.full_json_buf)
            if match:
                after_key = state.full_json_buf[match.end():]
                state.answer_buf += after_key
        elif not state.answer_done:
            state.answer_buf += token

        # Check if we've reached the end of the answer field
        if not state.answer_done:
            end_idx = find_unescaped_quote(state.answer_buf)
            if end_idx != -1:
                state.answer_done = True
                state.answer_buf = state.answer_buf[:end_idx]


        # Stream answer in word-based chunks
        if state.answer_buf:
            # Process words from current emit position
            words_to_process = list(word_iter(state.answer_buf[state.emit_upto:]))

            if words_to_process:
                # Process words until we reach the threshold
                for match in words_to_process:
                    # Increment word counter
                    state.words_in_chunk += 1

                    # Check if we've reached the threshold
                    if state.words_in_chunk >= target_words_per_chunk:
                        char_end = state.emit_upto + match.end()

                        # Include any citation blocks that immediately follow
                        if m := cite_block_re.match(state.answer_buf[char_end:]):
                            char_end += m.end()

                        current_raw = state.answer_buf[:char_end]
                        # Skip if we have incomplete citations
                        incomplete_match = incomplete_cite_re.search(current_raw)
                        if incomplete_match:
                            # Don't update emit_upto or reset counter if we skip due to incomplete citations
                            # This allows the next token to complete the citation
                            # Reset words_in_chunk to threshold - 1 so we'll check again on next token
                            state.words_in_chunk = target_words_per_chunk - 1
                            break  # Break out of word iteration, wait for more tokens

                        # Only update emit_upto and reset counter if we're actually yielding
                        state.emit_upto = char_end
                        state.words_in_chunk = 0

                        normalized, cites = normalize_citations_and_chunks(
                            current_raw, final_results,records
                        )

                        chunk_text = normalized[state.prev_norm_len:]
                        state.prev_norm_len = len(normalized)

                        yield {
                            "event": "answer_chunk",
                            "data": {
                                "chunk": chunk_text,
                                "accumulated": normalized,
                                "citations": cites,
                            },
                        }
                        # Break after yielding to avoid re-processing the same words on next token
                        break

    if not (state.answer_buf):
        return

    try:
        parsed = json.loads(escape_ctl(state.full_json_buf))
        final_answer = parsed.get("answer", state.answer_buf)
        normalized, c = normalize_citations_and_chunks(final_answer, final_results, records)
        yield {
            "event": "complete",
            "data": {
                "answer": normalized,
                "citations": c,
                "reason": parsed.get("reason"),
                "confidence": parsed.get("confidence"),
            },
        }
    except Exception:
        # Fallback if JSON parsing fails
        normalized, c = normalize_citations_and_chunks(state.answer_buf, final_results, records)
        yield {
            "event": "complete",
            "data": {
                "answer": normalized,
                "citations": c,
                "reason": None,
                "confidence": None,
            },
        }<|MERGE_RESOLUTION|>--- conflicted
+++ resolved
@@ -26,11 +26,7 @@
 from app.utils.logger import create_logger
 
 MAX_TOKENS_THRESHOLD = 80000
-<<<<<<< HEAD
 TOOL_EXECUTION_TOKEN_RATIO = 0.7
-=======
-RETRIEVAL_LIMIT_AFTER_TOOL_CALL = 400
->>>>>>> ac7ea5c7
 
 # Create a logger for this module
 logger = create_logger("streaming")
@@ -425,11 +421,8 @@
                 queries=[all_queries[0]],
                 org_id=org_id,
                 user_id=user_id,
-<<<<<<< HEAD
                 limit=vector_db_limit,
-=======
-                limit=RETRIEVAL_LIMIT_AFTER_TOOL_CALL,
->>>>>>> ac7ea5c7
+
                 filter_groups=None,
                 virtual_record_ids_from_tool=virtual_record_ids,
             )
